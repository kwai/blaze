--- conflicted
+++ resolved
@@ -81,7 +81,6 @@
       })
   }
 
-<<<<<<< HEAD
   test("binary type in range partitioning") {
     withTable("t1", "t2") {
       sql("create table t1(c1 binary, c2 int) using parquet")
@@ -90,7 +89,9 @@
       spark.table("t1").printSchema()
       val df = sql("select c2 from t1 order by c1")
       checkAnswer(df, Seq(Row(1), Row(2)))
-=======
+    }
+  }
+  
   test("log function with negative input") {
     withTable("t1") {
       sql("create table t1 using parquet as select -1 as c1")
@@ -98,7 +99,6 @@
       val df = sql("select ln(c1) from t1")
       df.show()
       checkAnswer(df, Seq(Row(null)))
->>>>>>> 3e32f3da
     }
   }
 }