--- conflicted
+++ resolved
@@ -10,13 +10,8 @@
 [dependencies]
 ahash = "0.8"
 arrow = { workspace = true }
-<<<<<<< HEAD
-async-trait = "0.1.76"
+async-trait = "0.1.77"
 base64 = "0.21.6"
-=======
-async-trait = "0.1.77"
-base64 = "0.21.5"
->>>>>>> 9efd6016
 bytes = "1.4.0"
 blaze-jni-bridge = { workspace = true }
 bytesize = "1.1.0"
