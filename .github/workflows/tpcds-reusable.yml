--- conflicted
+++ resolved
@@ -115,11 +115,7 @@
         run: cargo +nightly test --workspace --all-features
 
       - name: Build ${{ inputs.sparkver }} jdk-${{ inputs.javaver }}
-<<<<<<< HEAD
-        run: mvn package -Ppre -P${{ inputs.sparkver }} -Pjdk-${{ inputs.javaver }} ${{ inputs.extrablazebuildopt }}
-=======
-        run: ./build/mvn package -Ppre -P${{ inputs.sparkver }} -Pjdk-${{ inputs.javaver }}
->>>>>>> 6eda0f3b
+        run: ./build/mvn package -Ppre -P${{ inputs.sparkver }} -Pjdk-${{ inputs.javaver }} ${{ inputs.extrablazebuildopt }}
 
       - name: Upload ${{ inputs.sparkver }} jdk-${{ inputs.javaver }}
         uses: actions/upload-artifact@v4
